# Copyright (c) Microsoft Corporation. All rights reserved.
# Licensed under the MIT License.

import abc
import numpy as np
from scipy.stats import norm
from .bootstrap import BootstrapEstimator
from .utilities import cross_product, broadcast_unit_treatments, reshape_treatmentwise_effects, ndim

"""Options for performing inference in estimators."""


class Inference(metaclass=abc.ABCMeta):
    def prefit(self, estimator, *args, **kwargs):
        """Performs any necessary logic before the estimator's fit has been called."""
        pass

    @abc.abstractmethod
    def fit(self, estimator, *args, **kwargs):
        """
        Fits the inference model.

        This is called after the estimator's fit.
        """
        pass


class BootstrapInference(Inference):
    """
    Inference instance to perform bootstrapping.

    This class can be used for inference with any CATE estimator.

    Parameters
    ----------
    n_bootstrap_samples : int, optional (default 100)
        How many draws to perform.

    n_jobs: int, optional (default -1)
        The maximum number of concurrently running jobs, as in joblib.Parallel.

    """

    def __init__(self, n_bootstrap_samples=100, n_jobs=-1):
        self._n_bootstrap_samples = n_bootstrap_samples
        self._n_jobs = n_jobs

    def fit(self, estimator, *args, **kwargs):
        est = BootstrapEstimator(estimator, self._n_bootstrap_samples, self._n_jobs, compute_means=False)
        est.fit(*args, **kwargs)
        self._est = est

    def __getattr__(self, name):
        if name.startswith('__'):
            raise AttributeError()

        m = getattr(self._est, name)

        def wrapped(*args, alpha=0.1, **kwargs):
            return m(*args, lower=100 * alpha / 2, upper=100 * (1 - alpha / 2), **kwargs)
        return wrapped


class LinearModelFinalInference(Inference):

    def __init__(self):
        pass

    def prefit(self, estimator, *args, **kwargs):
        self.model_final = estimator.model_final
        self.featurizer = estimator.featurizer if hasattr(estimator, 'featurizer') else None

    def fit(self, estimator, *args, **kwargs):
        # once the estimator has been fit, it's kosher to access its effect_op and store it here
        # (which needs to have seen the expanded d_t if there's a discrete treatment, etc.)
        self._est = estimator
        self._d_t = estimator._d_t
        self._d_y = estimator._d_y

    def effect_interval(self, X, *, T0, T1, alpha=0.1):
        X, T0, T1 = self._est._expand_treatments(X, T0, T1)
        if X is None:
            X = np.ones((T0.shape[0], 1))
        elif self.featurizer is not None:
            X = self.featurizer.transform(X)
        return self._predict_interval(cross_product(X, T1 - T0), alpha=alpha)

    def const_marginal_effect_interval(self, X, *, alpha=0.1):
        if X is None:
            X = np.ones((1, 1))
        elif self.featurizer is not None:
            X = self.featurizer.fit_transform(X)
        X, T = broadcast_unit_treatments(X, self._d_t[0] if self._d_t else 1)
        preds = self._predict_interval(cross_product(X, T), alpha=alpha)
        return tuple(reshape_treatmentwise_effects(pred, self._d_t, self._d_y)
                     for pred in preds)

    def coef__interval(self, *, alpha=0.1):
        return self.model_final.coef__interval(alpha)

    def intercept__interval(self, *, alpha=0.1):
        return self.model_final.intercept__interval(alpha)

    def _predict_interval(self, X, alpha):
        return self.model_final.predict_interval(X, alpha=alpha)


class StatsModelsInference(LinearModelFinalInference):
    """Stores statsmodels covariance options.

    This class can be used for inference by the LinearDMLCateEstimator.

    Parameters
    ----------
    cov_type : string, optional (default 'HC1')
        The type of covariance estimation method to use.  Supported values are 'nonrobust',
        'HC0', 'HC1'.
    """

    def __init__(self, cov_type='HC1'):
        if cov_type not in ['nonrobust', 'HC0', 'HC1']:
            raise ValueError("Unsupported cov_type; "
                             "must be one of 'nonrobust', "
                             "'HC0', 'HC1'")

        self.cov_type = cov_type

    def prefit(self, estimator, *args, **kwargs):
        super().prefit(estimator, *args, **kwargs)
        self.model_final.cov_type = self.cov_type


class LinearModelFinalInferenceDiscrete(Inference):
    """
    Inference method for estimators with categorical treatments, where a linear in X model is used
    for the CATE associated with each treatment.

    TODO Create parent LinearModelFinalInference class so that some functionalities can be shared
    """

    def __init__(self):
        pass

    def prefit(self, estimator, *args, **kwargs):
        self.model_final = estimator.model_final
        self.featurizer = estimator.featurizer if hasattr(estimator, 'featurizer') else None

    def fit(self, estimator, *args, **kwargs):
        # once the estimator has been fit, it's kosher to access its effect_op and store it here
        # (which needs to have seen the expanded d_t if there's a discrete treatment, etc.)
        self._est = estimator
        self._d_t = estimator._d_t
        self._d_y = estimator._d_y
        self.fitted_models_final = estimator.fitted_models_final

    def const_marginal_effect_interval(self, X, *, alpha=0.1):
        if (X is not None) and (self.featurizer is not None):
            X = self.featurizer.fit_transform(X)
        preds = np.array([mdl.predict_interval(X, alpha=alpha) for mdl in self.fitted_models_final])
        return tuple([preds[:, 0, :].T, preds[:, 1, :].T])

    def effect_interval(self, X, *, T0, T1, alpha=0.1):
        X, T0, T1 = self._est._expand_treatments(X, T0, T1)
        if np.any(np.any(T0 > 0, axis=1)):
            raise AttributeError("Can only calculate intervals of effects with respect to baseline treatment!")
        ind = (T1 @ np.arange(1, T1.shape[1] + 1)).astype(int)
        lower, upper = self.const_marginal_effect_interval(X, alpha=alpha)
        lower = np.hstack([np.zeros((lower.shape[0], 1)), lower])
        upper = np.hstack([np.zeros((upper.shape[0], 1)), upper])
        if X is None:  # Then statsmodels will return a single row
            lower, upper = np.tile(lower, (T0.shape[0], 1)), np.tile(upper, (T0.shape[0], 1))
        return lower[np.arange(T0.shape[0]), ind], upper[np.arange(T0.shape[0]), ind]

    def coef__interval(self, T, *, alpha=0.1):
        _, T = self._est._expand_treatments(None, T)
        ind = (T @ np.arange(1, T.shape[1] + 1)).astype(int)[0] - 1
        return self.fitted_models_final[ind].coef__interval(alpha)

    def intercept__interval(self, T, *, alpha=0.1):
        _, T = self._est._expand_treatments(None, T)
        ind = (T @ np.arange(1, T.shape[1] + 1)).astype(int)[0] - 1
<<<<<<< HEAD
        return self._est.statsmodels_fitted[ind].intercept__interval(alpha)


class GenericModelFinalInference(Inference):

    def __init__(self):
        pass

    def prefit(self, estimator, *args, **kwargs):
        self.model_final = estimator.model_final
        self.featurizer = estimator.featurizer if hasattr(estimator, 'featurizer') else None

    def fit(self, estimator, *args, **kwargs):
        # once the estimator has been fit, it's kosher to access its effect_op and store it here
        # (which needs to have seen the expanded d_t if there's a discrete treatment, etc.)
        self._est = estimator
        self._d_t = estimator._d_t
        self._d_y = estimator._d_y
        if len(self._d_t) > 1 and (self._d_t[0] > 1):
            raise AttributeError("This method only works for single-dimensional continuous treatment "
                                 "or binary categorical treatment")

    def const_marginal_effect_interval(self, X, *, alpha=0.1):
        if X is None:
            X = np.ones((1, 1))
        elif self.featurizer is not None:
            X = self.featurizer.fit_transform(X)
        X, T = broadcast_unit_treatments(X, self._d_t[0] if self._d_t else 1)
        preds = self._predict_interval(cross_product(X, T), alpha=alpha)
        return tuple(reshape_treatmentwise_effects(pred, self._d_t, self._d_y)
                     for pred in preds)

    def effect_interval(self, X, *, T0, T1, alpha=0.1):
        X, T0, T1 = self._est._expand_treatments(X, T0, T1)
        lb_pre, ub_pre = self.const_marginal_effect_interval(X, alpha=alpha)
        intrv_pre = np.array([lb_pre, ub_pre]) * (T1 - T0).ravel().reshape(1, -1)
        lb = np.min(intrv_pre, axis=0)
        ub = np.max(intrv_pre, axis=0)
        return lb, ub

    def _predict_interval(self, X, alpha):
        return self.model_final.predict_interval(X, alpha=alpha)
=======
        return self.fitted_models_final[ind].intercept__interval(alpha)


class StatsModelsInferenceDiscrete(LinearModelFinalInferenceDiscrete):
    """
    Special case where final model is a StatsModelsLinearRegression

    Parameters
    ----------
    cov_type : string, optional (default 'HC1')
        The type of covariance estimation method to use.  Supported values are 'nonrobust',
        'HC0', 'HC1'.
    """

    def __init__(self, cov_type='HC1'):
        if cov_type not in ['nonrobust', 'HC0', 'HC1']:
            raise ValueError("Unsupported cov_type; "
                             "must be one of 'nonrobust', "
                             "'HC0', 'HC1'")

        self.cov_type = cov_type

    def prefit(self, estimator, *args, **kwargs):
        super().prefit(estimator, *args, **kwargs)
        # need to set the fit args before the estimator is fit
        self.model_final.cov_type = self.cov_type
>>>>>>> ad29402b
<|MERGE_RESOLUTION|>--- conflicted
+++ resolved
@@ -179,9 +179,32 @@
     def intercept__interval(self, T, *, alpha=0.1):
         _, T = self._est._expand_treatments(None, T)
         ind = (T @ np.arange(1, T.shape[1] + 1)).astype(int)[0] - 1
-<<<<<<< HEAD
-        return self._est.statsmodels_fitted[ind].intercept__interval(alpha)
-
+        return self.fitted_models_final[ind].intercept__interval(alpha)
+
+
+class StatsModelsInferenceDiscrete(LinearModelFinalInferenceDiscrete):
+    """
+    Special case where final model is a StatsModelsLinearRegression
+
+    Parameters
+    ----------
+    cov_type : string, optional (default 'HC1')
+        The type of covariance estimation method to use.  Supported values are 'nonrobust',
+        'HC0', 'HC1'.
+    """
+
+    def __init__(self, cov_type='HC1'):
+        if cov_type not in ['nonrobust', 'HC0', 'HC1']:
+            raise ValueError("Unsupported cov_type; "
+                             "must be one of 'nonrobust', "
+                             "'HC0', 'HC1'")
+
+        self.cov_type = cov_type
+
+    def prefit(self, estimator, *args, **kwargs):
+        super().prefit(estimator, *args, **kwargs)
+        # need to set the fit args before the estimator is fit
+        self.model_final.cov_type = self.cov_type
 
 class GenericModelFinalInference(Inference):
 
@@ -221,32 +244,4 @@
         return lb, ub
 
     def _predict_interval(self, X, alpha):
-        return self.model_final.predict_interval(X, alpha=alpha)
-=======
-        return self.fitted_models_final[ind].intercept__interval(alpha)
-
-
-class StatsModelsInferenceDiscrete(LinearModelFinalInferenceDiscrete):
-    """
-    Special case where final model is a StatsModelsLinearRegression
-
-    Parameters
-    ----------
-    cov_type : string, optional (default 'HC1')
-        The type of covariance estimation method to use.  Supported values are 'nonrobust',
-        'HC0', 'HC1'.
-    """
-
-    def __init__(self, cov_type='HC1'):
-        if cov_type not in ['nonrobust', 'HC0', 'HC1']:
-            raise ValueError("Unsupported cov_type; "
-                             "must be one of 'nonrobust', "
-                             "'HC0', 'HC1'")
-
-        self.cov_type = cov_type
-
-    def prefit(self, estimator, *args, **kwargs):
-        super().prefit(estimator, *args, **kwargs)
-        # need to set the fit args before the estimator is fit
-        self.model_final.cov_type = self.cov_type
->>>>>>> ad29402b
+        return self.model_final.predict_interval(X, alpha=alpha)